import uuid

from flask import Flask, request, jsonify, send_file
import flask_cache
import raven.contrib.flask
from werkzeug.exceptions import HTTPException

from lidarrmetadata import config
from lidarrmetadata import models
from lidarrmetadata import provider

app = Flask(__name__)
app.config.from_object(config.CONFIG)

sentry = raven.contrib.flask.Sentry(app, dsn=app.config['SENTRY_DSN'])

cache = flask_cache.Cache(config=app.config['CACHE_CONFIG'])
if app.config['USE_CACHE']:
    cache.init_app(app)
    
if not app.config['PRODUCTION']:
    # Run api doc server if not running in production
    from flasgger import Swagger

    swagger = Swagger(app)


@app.before_request
def before_request():
    models.database.connect()


@app.teardown_request
def teardown_request(response):
    if not models.database.is_closed():
        models.database.close()


@app.errorhandler(404)
@app.errorhandler(500)
def handle_error(e):
    code = 500
    if isinstance(e, HTTPException):
        code = e.code
    return jsonify(error=str(e)), code


@app.route('/artists/<mbid>/', methods=['GET'])
@cache.cached(key_prefix=lambda: request.full_path)
def get_artist_info(mbid):
<<<<<<< HEAD
    if mbid in config.CONFIG.BLACKLISTED_ARTISTS:
        return jsonify(error='Blacklisted artist'), 403
=======
    try:
        uuid.UUID(mbid, version=4)
        print('Valid UUID')
    except ValueError:
        return jsonify(error='Invalid UUID'), 400
>>>>>>> 912fdfd3

    # TODO A lot of repetitive code here. See if we can refactor
    artist_providers = provider.get_providers_implementing(
        provider.ArtistByIdMixin)
    link_providers = provider.get_providers_implementing(
        provider.ArtistLinkMixin)
    overview_providers = provider.get_providers_implementing(
        provider.ArtistOverviewMixin)
    artist_art_providers = provider.get_providers_implementing(
        provider.ArtistArtworkMixin)
    album_providers = provider.get_providers_implementing(
        provider.AlbumByArtistMixin)
    album_art_providers = provider.get_providers_implementing(
        provider.AlbumArtworkMixin)
    track_providers = provider.get_providers_implementing(
        provider.TracksByAlbumMixin)

    # TODO Figure out preferred providers
    if artist_providers:
        artist = artist_providers[0].get_artist_by_id(mbid)
        if not artist:
            return jsonify(error='Artist not found'), 404
    else:
        # 500 error if we don't have an artist provider since it's essential
        return jsonify(error='No artist provider available'), 500
    if album_providers:
        artist['Albums'] = album_providers[0].get_albums_by_artist(mbid)
    else:
        # 500 error if we don't have an album provider since it's essential
        return jsonify(error='No album provider available'), 500

    if track_providers:
        for album in artist['Albums']:
            if album['Releases'] and album['Releases'][0]:
                album['Tracks'] = track_providers[0].get_album_tracks(album['Releases'][0]['Id'])
                album['Label'] = album['Releases'][0]['Label']
            else:
                album['Label'] = []
    else:
        # 500 error if we don't have a track provider since it's essential
        return jsonify(error='No track provider available'), 500

    if link_providers and not artist.get('Links', None):
        artist['Links'] = link_providers[0].get_artist_links(mbid)

    if overview_providers:
        wikipedia_links = filter(
            lambda link: 'wikipedia' in link.get('target', ''),
            artist['Links'])
        if wikipedia_links:
            artist['Overview'] = overview_providers[0].get_artist_overview(
                wikipedia_links[0]['target'])

    if artist_art_providers:
        artist['Images'] = artist_art_providers[0].get_artist_images(mbid)

    if album_art_providers:
        for album in artist['Albums']:
            album['Images'] = album_art_providers[0].get_album_images(
                album['Id'], cache_only=True)
    else:
        for album in artist['Albums']:
            album['Images'] = []

    # Filter album types
    # TODO Should types be part of album query?
    primary_types = request.args.get('primTypes', None)
    if primary_types:
        primary_types = primary_types.split('|')
        artist['Albums'] = filter(lambda album: album.get('Type') in primary_types, artist['Albums'])
    secondary_types = request.args.get('secTypes', None)
    if secondary_types:
        secondary_types = set(secondary_types.split('|'))
        artist['Albums'] = filter(lambda album: (album['SecondaryTypes'] == [] and 'Studio' in secondary_types)
                                                or secondary_types.intersection(album.get('SecondaryTypes')),
                                  artist['Albums'])

    return jsonify(artist)


@app.route('/search/album/')
def search_album():
    """Search for a human-readable album
    ---
    parameters:
     - name: query
       in: path
       type: string
       required: true
    responses:
      200:
            description: Returns a set of albums
            schema:
              $ref: /search/album/dark%20side%20%of%20the%20moon
            examples:
              {
                "mbId": "a1ad30cb-b8c4-4d68-9253-15b18fcde1d1",
                "release_date": "Mon, 14 Nov 2005 00:00:00 GMT",
                "title": "Dark Side of the Moon"
              }
    """
    query = request.args.get('query', '')
    albums = provider.search_album(query)
    return jsonify(albums)


@app.route('/search/artist/', methods=['GET'])
@cache.cached(key_prefix=lambda: request.full_path)
def search_artist():
    """Search for a human-readable artist
    ---
    parameters:
     - name: query
       in: path
       type: string
       required: true
    responses:
      200:
            description: Returns a set of artists limited to the first 5
            schema:
              $ref: /search/artist/afi
            examples:
              {
                    "Albums": [],
            "AristUrl": "http://www.last.fm/music/afi",
            "ArtistName": "AFI",
            "Genres": [],
            "Id": "4fc58550-637f-496f-b6bc-3a62ba7f2f7e",
            "Images": [
                {
                    "Url": "https://lastfm-img2.akamaized.net/i/u/80cd9530f9ef4c783873b1a39951ff98.png",
                    "media_type": "cover"
                }
            ],
            "Overview": "AFI (A Fire Inside) is an American punk rock/alternative rock band 
                                    from Ukiah, CA that formed in 1991."
                }
    """
    query = request.args.get('query')

    search_providers = provider.get_providers_implementing(
        provider.ArtistNameSearchMixin)
    artist_providers = provider.get_providers_implementing(
        provider.ArtistByIdMixin)
    overview_providers = provider.get_providers_implementing(
        provider.ArtistOverviewMixin)
    link_providers = provider.get_providers_implementing(
        provider.ArtistLinkMixin)
    artist_art_providers = provider.get_providers_implementing(
        provider.ArtistArtworkMixin)

    if not search_providers:
        response = jsonify(error='No search providers available')
        response.status_code = 500
        return response

    # TODO Prefer certain providers?
    artists = search_providers[0].search_artist_name(query)

    for artist in artists:
        artist.update(artist_providers[0].get_artist_by_id(artist['Id']))
        if link_providers:
            artist['Links'] = link_providers[0].get_artist_links(artist['Id'])

            # FIXME Repeated above
            wikipedia_links = filter(
                lambda link: 'wikipedia' in link.get('target', ''),
                artist['Links'])
            if wikipedia_links:
                try:
                    artist['Overview'] = overview_providers[
                        0].get_artist_overview(
                        wikipedia_links[0]['target'])
                except ValueError:
                    pass

        else:
            artist['Overview'] = ''

        if artist_art_providers and request.args.get('images', 'True').lower() == 'true':
            artist['Images'] = artist_art_providers[0].get_artist_images(artist['Id'])
        else:
            artist['Images'] = []

    return jsonify(artists)


@app.route('/search/')
def search_route():
    type = request.args.get('type', None)

    if type == 'artist':
        return search_artist()
    else:
        error = jsonify(error='Type not provided') if type is None else jsonify(
            error='Unsupported search type {}'.format(type))
        return error, 400


if __name__ == '__main__':
    app.run(port=5000)<|MERGE_RESOLUTION|>--- conflicted
+++ resolved
@@ -48,16 +48,14 @@
 @app.route('/artists/<mbid>/', methods=['GET'])
 @cache.cached(key_prefix=lambda: request.full_path)
 def get_artist_info(mbid):
-<<<<<<< HEAD
-    if mbid in config.CONFIG.BLACKLISTED_ARTISTS:
-        return jsonify(error='Blacklisted artist'), 403
-=======
     try:
         uuid.UUID(mbid, version=4)
         print('Valid UUID')
     except ValueError:
         return jsonify(error='Invalid UUID'), 400
->>>>>>> 912fdfd3
+      
+    if mbid in config.CONFIG.BLACKLISTED_ARTISTS:
+        return jsonify(error='Blacklisted artist'), 403
 
     # TODO A lot of repetitive code here. See if we can refactor
     artist_providers = provider.get_providers_implementing(
