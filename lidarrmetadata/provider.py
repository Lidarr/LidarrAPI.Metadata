--- conflicted
+++ resolved
@@ -503,15 +503,11 @@
         self._db_password = db_password
 
     def get_artist_by_id(self, artist_id):
-<<<<<<< HEAD
-        results = self.query_from_file('artist_search_mbid.sql', [artist_id])[0]
-=======
         results = self.query_from_file('../sql/artist_search_mbid.sql', [artist_id])
         if results:
             results = results[0]
         else:
             return {}
->>>>>>> c9313676
         return {'Id': results['gid'],
                 'ArtistName': results['name'],
                 'Status': 'ended' if results['ended'] else 'active',
