--- conflicted
+++ resolved
@@ -38,11 +38,7 @@
         'flasgger',
         'flask',
         'flask-caching',
-<<<<<<< HEAD
-        'mediawikiapi',
-=======
         'mediawikiapi>=1.1.2',
->>>>>>> bbbf2a31
         'musicbrainzngs',
         'psycopg2-binary',
         'pylast<=1.9.0',
